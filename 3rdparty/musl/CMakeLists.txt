--- conflicted
+++ resolved
@@ -4,18 +4,18 @@
 # Copy MUSL headers to collector dir and wrap
 # actual compilation and lib-generation happens in <ROOT>/libc/
 
+# TODO: Can the last argument always be added?
 set(CFLAGS "-fPIC -DSYSCALL_NO_INLINE -target x86_64-pc-linux")
 set(PATCHES_DIR ${CMAKE_CURRENT_SOURCE_DIR}/patches)
 set(MUSL_DIR ${CMAKE_CURRENT_BINARY_DIR}/musl)
 set(MUSL_INCLUDES ${OE_INCDIR}/openenclave/libc)
 
 include (ExternalProject)
-<<<<<<< HEAD
 ExternalProject_Add(musl_includes
   DOWNLOAD_COMMAND
     ${CMAKE_COMMAND} -E copy_directory
     ${CMAKE_CURRENT_LIST_DIR}/musl
-    ${CMAKE_CURRENT_BINARY_DIR}/musl
+    ${MUSL_DIR}
   PATCH_COMMAND
     COMMAND ${CMAKE_COMMAND} -E copy
       ${MUSL_DIR}/arch/x86_64/syscall_arch.h
@@ -27,34 +27,48 @@
       ${PATCHES_DIR}/pthread_arch.h
       ${MUSL_DIR}/arch/x86_64/pthread_arch.h
   CONFIGURE_COMMAND
-    ${CMAKE_COMMAND} -E chdir ${CMAKE_CURRENT_BINARY_DIR}/musl
-    ./configure
+    ${CMAKE_COMMAND} -E chdir ${MUSL_DIR}
+    # TODO: Use `find_program` and ensure Bash is available.
+    bash -x ./configure
       --includedir=${MUSL_INCLUDES}
       CFLAGS=${CFLAGS}
-      CC=${CMAKE_C_COMPILER}
-      CXX=${CMAKE_CXX_COMPILER}
+      CC=clang # TODO: Should normally be ${CMAKE_C_COMPILER}
+      CXX=clang++ # TODO: Should normally be ${CMAKE_CXX_COMPILER}
   BUILD_COMMAND
-    ${CMAKE_COMMAND} -E chdir ${CMAKE_CURRENT_BINARY_DIR}/musl
-    make install-headers
+    COMMAND ${CMAKE_COMMAND} -E copy_directory
+        ${MUSL_DIR}/include
+        ${MUSL_INCLUDES}
+    COMMAND ${CMAKE_COMMAND} -E copy_directory
+        ${MUSL_DIR}/arch/generic/bits
+        ${MUSL_INCLUDES}/bits
+    COMMAND ${CMAKE_COMMAND} -E copy_directory
+        ${MUSL_DIR}/arch/x86_64/bits
+        ${MUSL_INCLUDES}/bits
+    COMMAND sed -f ${MUSL_DIR}/tools/mkalltypes.sed
+        ${MUSL_DIR}/arch/x86_64/bits/alltypes.h.in
+        ${MUSL_DIR}/include/alltypes.h.in >
+        ${MUSL_INCLUDES}/bits/alltypes.h
+    COMMAND ${CMAKE_COMMAND} -E copy
+        ${MUSL_DIR}/arch/x86_64/bits/syscall.h.in
+        ${MUSL_INCLUDES}/bits/syscall.h
+    COMMAND sed -n -e s/__NR_/SYS_/p
+        < ${MUSL_DIR}/arch/x86_64/bits/syscall.h.in
+        >> ${MUSL_INCLUDES}/bits/syscall.h
     COMMAND ${CMAKE_COMMAND} -E copy
       ${MUSL_INCLUDES}/endian.h
       ${MUSL_INCLUDES}/__endian.h
     COMMAND ${CMAKE_COMMAND} -E copy
       ${PATCHES_DIR}/endian.h
       ${MUSL_INCLUDES}/endian.h
-
-    # Append deprecations.h to all C header files.
-    COMMAND ${CMAKE_CURRENT_LIST_DIR}/append-deprecations
-      ${MUSL_INCLUDES}
-
+      # Append deprecations.h to all C header files.
+    # TODO: Only disable this when USE_PORTABLE_ENCLAVES
+    # COMMAND ${CMAKE_CURRENT_LIST_DIR}/append-deprecations ${MUSL_INCLUDES}
     # Copy local deprecations.h to include/bits/deprecated.h.
     COMMAND ${CMAKE_COMMAND} -E copy
       ${CMAKE_CURRENT_LIST_DIR}/deprecations.h
       ${MUSL_INCLUDES}/bits/deprecations.h
-
   BUILD_BYPRODUCTS
-    ${MUSL_INCLUDES} ${CMAKE_CURRENT_BINARY_DIR}/musl
-
+    ${MUSL_INCLUDES} ${MUSL_DIR}
   INSTALL_COMMAND "")
 
 add_library(oelibc_includes INTERFACE)
@@ -76,83 +90,4 @@
 install(TARGETS oelibc_includes EXPORT openenclave-targets)
 
 install(DIRECTORY ${MUSL_INCLUDES}
-  DESTINATION ${CMAKE_INSTALL_INCLUDEDIR}/openenclave/3rdparty)
-=======
-ExternalProject_Add(oelibc_includes
-    DOWNLOAD_COMMAND
-        ${CMAKE_COMMAND} -E copy_directory
-        ${CMAKE_CURRENT_LIST_DIR}/musl
-        ${CMAKE_CURRENT_BINARY_DIR}/musl
-    PATCH_COMMAND
-        COMMAND ${CMAKE_COMMAND} -E copy
-            ${MUSL_DIR}/arch/x86_64/syscall_arch.h
-            ${MUSL_DIR}/arch/x86_64/__syscall_arch.h
-        COMMAND ${CMAKE_COMMAND} -E copy
-            ${PATCHES_DIR}/syscall_arch.h
-            ${MUSL_DIR}/arch/x86_64/syscall_arch.h
-        COMMAND ${CMAKE_COMMAND} -E copy
-            ${PATCHES_DIR}/pthread_arch.h
-            ${MUSL_DIR}/arch/x86_64/pthread_arch.h
-    CONFIGURE_COMMAND
-        ${CMAKE_COMMAND} -E chdir ${CMAKE_CURRENT_BINARY_DIR}/musl
-        bash -x ./configure
-            --includedir=${OE_INCDIR}/openenclave/libc
-            CFLAGS=${CFLAGS}
-            CC=clang
-            CXX=clang++
-    BUILD_COMMAND
-        #${CMAKE_COMMAND} -E chdir ${CMAKE_CURRENT_BINARY_DIR}/musl
-        #nmake install-headers
-
-        COMMAND ${CMAKE_COMMAND} -E copy_directory
-            ${CMAKE_CURRENT_BINARY_DIR}/musl/include
-            ${OE_INCDIR}/openenclave/libc
-
-        COMMAND ${CMAKE_COMMAND} -E copy_directory
-            ${CMAKE_CURRENT_BINARY_DIR}/musl/arch/generic/bits
-            ${OE_INCDIR}/openenclave/libc/bits
-
-        COMMAND ${CMAKE_COMMAND} -E copy_directory
-            ${CMAKE_CURRENT_BINARY_DIR}/musl/arch/x86_64/bits
-            ${OE_INCDIR}/openenclave/libc/bits 
-
-        COMMAND sed -f ${CMAKE_CURRENT_BINARY_DIR}/musl/tools/mkalltypes.sed 
-            ${CMAKE_CURRENT_BINARY_DIR}/musl/arch/x86_64/bits/alltypes.h.in 
-            ${CMAKE_CURRENT_BINARY_DIR}/musl/include/alltypes.h.in > 
-            ${OE_INCDIR}//openenclave/libc/bits/alltypes.h
-        
-        COMMAND ${CMAKE_COMMAND} -E copy 
-            ${CMAKE_CURRENT_BINARY_DIR}/musl/arch/x86_64/bits/syscall.h.in
-            ${OE_INCDIR}/openenclave/libc/bits/syscall.h
-
-        COMMAND sed -n -e s/__NR_/SYS_/p
-            < ${CMAKE_CURRENT_BINARY_DIR}/musl/arch/x86_64/bits/syscall.h.in
-            >> ${OE_INCDIR}/openenclave/libc/bits/syscall.h
-
-        COMMAND ${CMAKE_COMMAND} -E copy
-            ${OE_INCDIR}/openenclave/libc/endian.h
-            ${OE_INCDIR}/openenclave/libc/__endian.h
-        COMMAND ${CMAKE_COMMAND} -E copy
-            ${PATCHES_DIR}/endian.h
-            ${OE_INCDIR}/openenclave/libc/endian.h
-
-        # Append deprecations.h to all C header files.
-        # COMMAND ${CMAKE_CURRENT_LIST_DIR}/append-deprecations
-        #    ${OE_INCDIR}/openenclave/libc
-
-        # Copy local deprecations.h to include/bits/deprecated.h.
-        COMMAND ${CMAKE_COMMAND} -E copy
-            ${CMAKE_CURRENT_LIST_DIR}/deprecations.h
-            ${OE_INCDIR}/openenclave/libc/bits/deprecations.h
-
-    BUILD_BYPRODUCTS
-        ${OE_INCDIR}/openenclave/libc ${CMAKE_CURRENT_BINARY_DIR}/musl
-    INSTALL_COMMAND "")
-
-# install-rule can be generated here, usage requirements defined in
-# <ROOT>/libc/.
-install(DIRECTORY
-    ${OE_INCDIR}/openenclave/libc
-    DESTINATION
-    ${CMAKE_INSTALL_INCLUDEDIR}/openenclave/3rdparty)
->>>>>>> ccaca9a8
+  DESTINATION ${CMAKE_INSTALL_INCLUDEDIR}/openenclave/3rdparty)