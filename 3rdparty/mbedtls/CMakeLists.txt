# Copyright (c) Microsoft Corporation. All rights reserved.
# Licensed under the MIT License.

<<<<<<< HEAD
set(MBEDTLS_WRAP_CFLAGS "-nostdinc -I${OE_INCDIR}/openenclave/libc -fPIC -fno-builtin-udivti3 ${SPECTRE_MITIGATION_FLAGS}")

# Create a patched version of mbed TLS's `config.h` that the external
# project depends on.
=======
# Copy mbedtls sources to replace config.h and build w/ own flags


set(MBEDTLS_WRAP_CFLAGS "-nostdinc -I${OE_INCDIR}/openenclave/libc -fPIC -fno-builtin-udivti3 ${SPECTRE_MITIGATION_FLAGS}")

if (USE_PORTABLE_ENCLAVES)
    set(MBEDTLS_WRAP_CFLAGS "-target x86_64-pc-linux ${MBEDTLS_WRAP_CFLAGS}")
    find_program(LLVM_AR "llvm-ar.exe")
endif()

>>>>>>> ccaca9a8
string(TOUPPER ${CMAKE_BUILD_TYPE} CMAKE_BUILD_TYPE)
if ("${CMAKE_BUILD_TYPE}" STREQUAL "DEBUG")
  set(MBEDTLS_CERTS_C TRUE)
  set(MBEDTLS_DEBUG_C TRUE)
endif ()

configure_file(config.h config.h) # This copies from source to binary folders.

include(ExternalProject)
ExternalProject_Add(mbedtls-wrap
<<<<<<< HEAD
  DEPENDS oelibc_includes

  DOWNLOAD_COMMAND ${CMAKE_COMMAND} -E copy_directory
    ${CMAKE_CURRENT_LIST_DIR}/mbedtls <SOURCE_DIR>

  UPDATE_COMMAND ${CMAKE_COMMAND} -E copy_if_different
    ${CMAKE_CURRENT_BINARY_DIR}/config.h <SOURCE_DIR>/include/mbedtls/config.h

  CMAKE_ARGS
    -DCMAKE_C_COMPILER=${CMAKE_C_COMPILER}
    -DCMAKE_C_FLAGS=${MBEDTLS_WRAP_CFLAGS}
    -DENABLE_PROGRAMS=OFF
    -DENABLE_TESTING=OFF
    -DCMAKE_BUILD_TYPE=${CMAKE_BUILD_TYPE}

  # This is a no-op to override the default.
  INSTALL_COMMAND ""
  BYPRODUCTS
    <BINARY_DIR>/library/libmbedtls.a
    <BINARY_DIR>/library/libmbedx509.a
    <BINARY_DIR>/library/libmbedcrypto.a)

ExternalProject_Get_property(mbedtls-wrap SOURCE_DIR)
ExternalProject_Get_property(mbedtls-wrap BINARY_DIR)

# NOTE: These imported libraries must be specified before `oelibc`
# when linking, hence their dependency on it.
add_library(mbedtls_imported IMPORTED STATIC)
set_target_properties(mbedtls_imported PROPERTIES
  IMPORTED_LOCATION ${BINARY_DIR}/library/libmbedtls.a)
target_link_libraries(mbedtls_imported INTERFACE oelibc)

add_library(mbedx509_imported IMPORTED STATIC)
set_target_properties(mbedx509_imported PROPERTIES
  IMPORTED_LOCATION ${BINARY_DIR}/library/libmbedx509.a)
target_link_libraries(mbedx509_imported INTERFACE oelibc)

add_library(mbedcrypto_imported IMPORTED STATIC)
set_target_properties(mbedcrypto_imported PROPERTIES
  IMPORTED_LOCATION ${BINARY_DIR}/library/libmbedcrypto.a)
target_link_libraries(mbedcrypto_imported INTERFACE oelibc)
=======
    DEPENDS oelibc_includes

    DOWNLOAD_COMMAND ${CMAKE_COMMAND} -E copy_directory
        ${CMAKE_CURRENT_LIST_DIR}/mbedtls <SOURCE_DIR>
    PATCH_COMMAND ${CMAKE_COMMAND} -E copy
        ${CMAKE_BINARY_DIR}/3rdparty/mbedtls/config_final.h <SOURCE_DIR>/include/mbedtls/config.h
    # Addl args for compiler
    CMAKE_ARGS
        -DCMAKE_TOOLCHAIN_FILE=${CMAKE_CURRENT_SOURCE_DIR}/toolchain.cmake
        -DCMAKE_C_FLAGS=${MBEDTLS_WRAP_CFLAGS}
        -DCMAKE_AR=${LLVM_AR}
        -DENABLE_PROGRAMS=OFF
        -DENABLE_TESTING=OFF
        -DCMAKE_BUILD_TYPE=${CMAKE_BUILD_TYPE}

    # copy headers/libs
    INSTALL_COMMAND ${CMAKE_COMMAND} -E copy_directory
        <SOURCE_DIR>/include/mbedtls ${OE_INCDIR}/openenclave/mbedtls
        COMMAND ${CMAKE_COMMAND} -E copy
        <BINARY_DIR>/library/libmbedx509.a ${OE_LIBDIR}/openenclave/enclave/
        <BINARY_DIR>/library/libmbedtls.a ${OE_LIBDIR}/openenclave/enclave/
        <BINARY_DIR>/library/libmbedcrypto.a ${OE_LIBDIR}/openenclave/enclave/
    )
install (DIRECTORY ${OE_INCDIR}/openenclave/mbedtls DESTINATION ${CMAKE_INSTALL_INCLUDEDIR}/openenclave/3rdparty)
install (FILES ${OE_LIBDIR}/openenclave/enclave/libmbedtls.a DESTINATION ${CMAKE_INSTALL_LIBDIR}/openenclave/enclave)
install (FILES ${OE_LIBDIR}/openenclave/enclave/libmbedx509.a DESTINATION ${CMAKE_INSTALL_LIBDIR}/openenclave/enclave)
install (FILES ${OE_LIBDIR}/openenclave/enclave/libmbedcrypto.a DESTINATION ${CMAKE_INSTALL_LIBDIR}/openenclave/enclave)
>>>>>>> ccaca9a8

# Convenience lib for use in target_link_libraries
add_library(mbedcrypto INTERFACE)

add_dependencies(mbedcrypto mbedtls-wrap)
<<<<<<< HEAD

target_include_directories(mbedcrypto INTERFACE
  $<BUILD_INTERFACE:${SOURCE_DIR}/include>
  $<INSTALL_INTERFACE:${CMAKE_INSTALL_INCLUDEDIR}/openenclave/3rdparty>)

=======
target_include_directories(mbedcrypto INTERFACE ${OE_INCDIR}/openenclave/)
target_link_libraries(mbedcrypto INTERFACE 
    ${OE_LIBDIR}/openenclave/enclave/libmbedtls.a
    ${OE_LIBDIR}/openenclave/enclave/libmbedx509.a
    ${OE_LIBDIR}/openenclave/enclave/libmbedcrypto.a
)

# For the libc dependency, We would just want to use "oelibc". However, we need
# an actual lib-dependency between crypto an libc, which is not expressable
# with CMake. If using the target "oelibc", CMake reorders the libs, resulting
# in undefined LIBC symbols from crypto. Using the explicit lib-name preserves
# order.
>>>>>>> ccaca9a8
target_link_libraries(mbedcrypto INTERFACE
  $<BUILD_INTERFACE:mbedtls_imported>
  $<INSTALL_INTERFACE:${CMAKE_INSTALL_LIBDIR}/openenclave/enclave/libmbedtls.a>
  $<BUILD_INTERFACE:mbedx509_imported>
  $<INSTALL_INTERFACE:${CMAKE_INSTALL_LIBDIR}/openenclave/enclave/libmbedx509.a>
  $<BUILD_INTERFACE:mbedcrypto_imported>
  $<INSTALL_INTERFACE:${CMAKE_INSTALL_LIBDIR}/openenclave/enclave/libmbedcrypto.a>
  # NOTE: This dependency is repeated because during installation the
  # imported libraries are not part of the CMake dependency graph, so
  # this transitive dependency would be left out.
  oelibc)

install(TARGETS mbedcrypto EXPORT openenclave-targets)

install(DIRECTORY ${SOURCE_DIR}/include/mbedtls
  DESTINATION ${CMAKE_INSTALL_INCLUDEDIR}/openenclave/3rdparty)

# NOTE: Because these libraries are `IMPORTED`, it is not possible
# with CMake to install them as targets, so instead they must be
# installed as files. This is what causes the above problem with the
# repeated dependency on `oelibc`.
install(FILES ${BINARY_DIR}/library/libmbedtls.a
  DESTINATION ${CMAKE_INSTALL_LIBDIR}/openenclave/enclave)

install(FILES ${BINARY_DIR}/library/libmbedx509.a
  DESTINATION ${CMAKE_INSTALL_LIBDIR}/openenclave/enclave)

install(FILES ${BINARY_DIR}/library/libmbedcrypto.a
  DESTINATION ${CMAKE_INSTALL_LIBDIR}/openenclave/enclave)<|MERGE_RESOLUTION|>--- conflicted
+++ resolved
@@ -1,23 +1,15 @@
 # Copyright (c) Microsoft Corporation. All rights reserved.
 # Licensed under the MIT License.
-
-<<<<<<< HEAD
-set(MBEDTLS_WRAP_CFLAGS "-nostdinc -I${OE_INCDIR}/openenclave/libc -fPIC -fno-builtin-udivti3 ${SPECTRE_MITIGATION_FLAGS}")
-
-# Create a patched version of mbed TLS's `config.h` that the external
-# project depends on.
-=======
-# Copy mbedtls sources to replace config.h and build w/ own flags
-
 
 set(MBEDTLS_WRAP_CFLAGS "-nostdinc -I${OE_INCDIR}/openenclave/libc -fPIC -fno-builtin-udivti3 ${SPECTRE_MITIGATION_FLAGS}")
 
 if (USE_PORTABLE_ENCLAVES)
-    set(MBEDTLS_WRAP_CFLAGS "-target x86_64-pc-linux ${MBEDTLS_WRAP_CFLAGS}")
-    find_program(LLVM_AR "llvm-ar.exe")
-endif()
+  set(MBEDTLS_WRAP_CFLAGS "-target x86_64-pc-linux ${MBEDTLS_WRAP_CFLAGS}")
+  find_program(LLVM_AR "llvm-ar.exe")
+endif ()
 
->>>>>>> ccaca9a8
+# Create a patched version of mbed TLS's `config.h` that the external
+# project depends on.
 string(TOUPPER ${CMAKE_BUILD_TYPE} CMAKE_BUILD_TYPE)
 if ("${CMAKE_BUILD_TYPE}" STREQUAL "DEBUG")
   set(MBEDTLS_CERTS_C TRUE)
@@ -28,7 +20,6 @@
 
 include(ExternalProject)
 ExternalProject_Add(mbedtls-wrap
-<<<<<<< HEAD
   DEPENDS oelibc_includes
 
   DOWNLOAD_COMMAND ${CMAKE_COMMAND} -E copy_directory
@@ -38,7 +29,10 @@
     ${CMAKE_CURRENT_BINARY_DIR}/config.h <SOURCE_DIR>/include/mbedtls/config.h
 
   CMAKE_ARGS
-    -DCMAKE_C_COMPILER=${CMAKE_C_COMPILER}
+    # TODO: This needs to be done conditionally on `USE_PORTABLE_ENCLAVES`.
+    # -DCMAKE_C_COMPILER=${CMAKE_C_COMPILER}
+    -DCMAKE_TOOLCHAIN_FILE=${CMAKE_CURRENT_SOURCE_DIR}/toolchain.cmake
+    -DCMAKE_AR=${LLVM_AR}
     -DCMAKE_C_FLAGS=${MBEDTLS_WRAP_CFLAGS}
     -DENABLE_PROGRAMS=OFF
     -DENABLE_TESTING=OFF
@@ -70,60 +64,16 @@
 set_target_properties(mbedcrypto_imported PROPERTIES
   IMPORTED_LOCATION ${BINARY_DIR}/library/libmbedcrypto.a)
 target_link_libraries(mbedcrypto_imported INTERFACE oelibc)
-=======
-    DEPENDS oelibc_includes
-
-    DOWNLOAD_COMMAND ${CMAKE_COMMAND} -E copy_directory
-        ${CMAKE_CURRENT_LIST_DIR}/mbedtls <SOURCE_DIR>
-    PATCH_COMMAND ${CMAKE_COMMAND} -E copy
-        ${CMAKE_BINARY_DIR}/3rdparty/mbedtls/config_final.h <SOURCE_DIR>/include/mbedtls/config.h
-    # Addl args for compiler
-    CMAKE_ARGS
-        -DCMAKE_TOOLCHAIN_FILE=${CMAKE_CURRENT_SOURCE_DIR}/toolchain.cmake
-        -DCMAKE_C_FLAGS=${MBEDTLS_WRAP_CFLAGS}
-        -DCMAKE_AR=${LLVM_AR}
-        -DENABLE_PROGRAMS=OFF
-        -DENABLE_TESTING=OFF
-        -DCMAKE_BUILD_TYPE=${CMAKE_BUILD_TYPE}
-
-    # copy headers/libs
-    INSTALL_COMMAND ${CMAKE_COMMAND} -E copy_directory
-        <SOURCE_DIR>/include/mbedtls ${OE_INCDIR}/openenclave/mbedtls
-        COMMAND ${CMAKE_COMMAND} -E copy
-        <BINARY_DIR>/library/libmbedx509.a ${OE_LIBDIR}/openenclave/enclave/
-        <BINARY_DIR>/library/libmbedtls.a ${OE_LIBDIR}/openenclave/enclave/
-        <BINARY_DIR>/library/libmbedcrypto.a ${OE_LIBDIR}/openenclave/enclave/
-    )
-install (DIRECTORY ${OE_INCDIR}/openenclave/mbedtls DESTINATION ${CMAKE_INSTALL_INCLUDEDIR}/openenclave/3rdparty)
-install (FILES ${OE_LIBDIR}/openenclave/enclave/libmbedtls.a DESTINATION ${CMAKE_INSTALL_LIBDIR}/openenclave/enclave)
-install (FILES ${OE_LIBDIR}/openenclave/enclave/libmbedx509.a DESTINATION ${CMAKE_INSTALL_LIBDIR}/openenclave/enclave)
-install (FILES ${OE_LIBDIR}/openenclave/enclave/libmbedcrypto.a DESTINATION ${CMAKE_INSTALL_LIBDIR}/openenclave/enclave)
->>>>>>> ccaca9a8
 
 # Convenience lib for use in target_link_libraries
 add_library(mbedcrypto INTERFACE)
 
 add_dependencies(mbedcrypto mbedtls-wrap)
-<<<<<<< HEAD
 
 target_include_directories(mbedcrypto INTERFACE
   $<BUILD_INTERFACE:${SOURCE_DIR}/include>
   $<INSTALL_INTERFACE:${CMAKE_INSTALL_INCLUDEDIR}/openenclave/3rdparty>)
 
-=======
-target_include_directories(mbedcrypto INTERFACE ${OE_INCDIR}/openenclave/)
-target_link_libraries(mbedcrypto INTERFACE 
-    ${OE_LIBDIR}/openenclave/enclave/libmbedtls.a
-    ${OE_LIBDIR}/openenclave/enclave/libmbedx509.a
-    ${OE_LIBDIR}/openenclave/enclave/libmbedcrypto.a
-)
-
-# For the libc dependency, We would just want to use "oelibc". However, we need
-# an actual lib-dependency between crypto an libc, which is not expressable
-# with CMake. If using the target "oelibc", CMake reorders the libs, resulting
-# in undefined LIBC symbols from crypto. Using the explicit lib-name preserves
-# order.
->>>>>>> ccaca9a8
 target_link_libraries(mbedcrypto INTERFACE
   $<BUILD_INTERFACE:mbedtls_imported>
   $<INSTALL_INTERFACE:${CMAKE_INSTALL_LIBDIR}/openenclave/enclave/libmbedtls.a>
