--- conflicted
+++ resolved
@@ -46,6 +46,10 @@
   libcxx/src/variant.cpp
   libcxx/src/vector.cpp)
 
+if (USE_PORTABLE_ENCLAVES)
+  make_portable(libcxx)
+endif()
+
 add_dependencies(libcxx libcxx_includes)
 
 set_target_properties(libcxx PROPERTIES
@@ -70,17 +74,7 @@
   libcxx/src
   ../libcxxrt/libcxxrt/src)
 
-<<<<<<< HEAD
 install(TARGETS libcxx EXPORT openenclave-targets)
 
 install(DIRECTORY ${LIBCXX_INCLUDES}
   DESTINATION ${CMAKE_INSTALL_INCLUDEDIR}/openenclave/3rdparty)
-=======
-# install target just to propagate include-location, but not the archive iself
-install(TARGETS oelibcxx_cxx EXPORT openenclave-targets ARCHIVE DESTINATION ${CMAKE_INSTALL_LIBDIR}/openenclave/enclave)
-
-if (USE_PORTABLE_ENCLAVES)
-    include(make_portable)
-    make_portable(oelibcxx_cxx)
-endif()
->>>>>>> ccaca9a8
