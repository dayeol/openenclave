// Copyright (c) Microsoft Corporation. All rights reserved.
// Licensed under the MIT License.
<<<<<<< HEAD
#if defined(__clang__)
#pragma clang diagnostic ignored "-Wshorten-64-to-32"
#elif defined(__GNUC__)
#pragma GCC diagnostic ignored "-Wconversion"
#pragma GCC diagnostic ignored "-Wsign-conversion"
#endif
=======
>>>>>>> ccaca9a8

#include <libunwind.h>
#include <pthread.h>
#include <openenclave/internal/sgxtypes.h>

//
// The cmake script copies Gtrace.c to Gtrace.inc, while deleting the following
// lines.
//
//     static __thread  unw_trace_cache_t *tls_cache;
//     static __thread  int tls_cache_destroyed;
//
// The definitions below work around lack of support for the __thread storage 
// class keyword.
//

static pthread_once_t _once = PTHREAD_ONCE_INIT;
static pthread_key_t _key;
static pthread_spinlock_t _lock;

static void _init(void)
{
    pthread_key_create(&_key,  NULL);
    pthread_spin_init(&_lock, 0);
}

typedef struct entry
{
    void* tls_cache;
    int tls_cache_destroyed;
}
entry_t;

static entry_t _entries[OE_SGX_MAX_TCS];
static size_t _num_entries;

/* Assign the next available entry if any */
static entry_t* _assign_entry(void)
{
    entry_t* entry = NULL;

    pthread_spin_lock(&_lock);
    {
        if (_num_entries != OE_SGX_MAX_TCS)
            entry = &_entries[_num_entries++];
    }
    pthread_spin_unlock(&_lock);

    return entry;
}

static entry_t* _get_entry(void)
{
    entry_t* entry;

    pthread_once(&_once, _init);

    if (!(entry = (entry_t*)pthread_getspecific(_key)))
    {
        if (!(entry = (entry_t*)_assign_entry()))
            return NULL;

        pthread_setspecific(_key, entry);
    }

    return entry;
}

#define tls_cache (*((unw_trace_cache_t**)(&(_get_entry()->tls_cache))))
#define tls_cache_destroyed _get_entry()->tls_cache_destroyed

#include "Gtrace.inc"<|MERGE_RESOLUTION|>--- conflicted
+++ resolved
@@ -1,14 +1,12 @@
 // Copyright (c) Microsoft Corporation. All rights reserved.
 // Licensed under the MIT License.
-<<<<<<< HEAD
+
 #if defined(__clang__)
 #pragma clang diagnostic ignored "-Wshorten-64-to-32"
 #elif defined(__GNUC__)
 #pragma GCC diagnostic ignored "-Wconversion"
 #pragma GCC diagnostic ignored "-Wsign-conversion"
 #endif
-=======
->>>>>>> ccaca9a8
 
 #include <libunwind.h>
 #include <pthread.h>
