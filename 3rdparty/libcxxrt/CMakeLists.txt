# Copyright (c) Microsoft Corporation. All rights reserved.
# Licensed under the MIT License.

# Compile libcxx for Open Enclave. Some of these build rules emulate
# those found in the original sources, but instead this builds an
# OBJECT library in our CMake graph.

add_library(libcxxrt OBJECT
  libcxxrt/src/dynamic_cast.cc
  libcxxrt/src/exception.cc
  libcxxrt/src/guard.cc
  libcxxrt/src/stdexcept.cc
  libcxxrt/src/typeinfo.cc
  libcxxrt/src/memory.cc
  libcxxrt/src/auxhelper.cc
  libcxxrt/src/libelftc_dem_gnu3.c)

<<<<<<< HEAD
set_target_properties(libcxxrt PROPERTIES
  POSITION_INDEPENDENT_CODE ON)

target_compile_options(libcxxrt PRIVATE -Wno-error)

target_compile_definitions(libcxxrt PRIVATE -D_GNU_SOURCE)

target_link_libraries(libcxxrt PUBLIC oelibc)

install(TARGETS libcxxrt EXPORT openenclave-targets)
=======
# build cxxrt sources passing additional options
add_subdirectory(libcxxrt/src)
target_compile_options(cxxrt-static PRIVATE
    -fPIC
    # cannot use add_link_libraries on out-of-dir target
    -nostdinc $<$<COMPILE_LANGUAGE:CXX>:-nostdinc++>
    -I${OE_INCDIR}/openenclave/libc
    )
add_dependencies(cxxrt-static oelibc_includes)

if (USE_PORTABLE_ENCLAVES)
    include(make_portable)
    make_portable(cxxrt-static)
endif()
>>>>>>> ccaca9a8
<|MERGE_RESOLUTION|>--- conflicted
+++ resolved
@@ -15,7 +15,10 @@
   libcxxrt/src/auxhelper.cc
   libcxxrt/src/libelftc_dem_gnu3.c)
 
-<<<<<<< HEAD
+if (USE_PORTABLE_ENCLAVES)
+  make_portable(libcxxrt)
+endif ()
+
 set_target_properties(libcxxrt PROPERTIES
   POSITION_INDEPENDENT_CODE ON)
 
@@ -25,20 +28,4 @@
 
 target_link_libraries(libcxxrt PUBLIC oelibc)
 
-install(TARGETS libcxxrt EXPORT openenclave-targets)
-=======
-# build cxxrt sources passing additional options
-add_subdirectory(libcxxrt/src)
-target_compile_options(cxxrt-static PRIVATE
-    -fPIC
-    # cannot use add_link_libraries on out-of-dir target
-    -nostdinc $<$<COMPILE_LANGUAGE:CXX>:-nostdinc++>
-    -I${OE_INCDIR}/openenclave/libc
-    )
-add_dependencies(cxxrt-static oelibc_includes)
-
-if (USE_PORTABLE_ENCLAVES)
-    include(make_portable)
-    make_portable(cxxrt-static)
-endif()
->>>>>>> ccaca9a8
+install(TARGETS libcxxrt EXPORT openenclave-targets)