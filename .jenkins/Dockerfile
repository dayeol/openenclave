--- conflicted
+++ resolved
@@ -91,17 +91,10 @@
 
 # Install packages not available in repositories.
 RUN \
-<<<<<<< HEAD
-  # Install CMake 3.12 so that skipped tests are not marked as failures.
-  wget https://cmake.org/files/v3.12/cmake-3.12.2-Linux-x86_64.tar.gz \
-  && tar xf cmake-3.12.2-Linux-x86_64.tar.gz \
-  && rm cmake-3.12.2-Linux-x86_64.tar.gz 
-=======
   # Install CMake 3.13.1
   wget https://cmake.org/files/v3.13/cmake-3.13.1-Linux-x86_64.tar.gz \
   && tar xf cmake-3.13.1-Linux-x86_64.tar.gz \
   && rm cmake-3.13.1-Linux-x86_64.tar.gz 
->>>>>>> 2b1fd587
 
 ENV PATH="/cmake-3.13.1-Linux-x86_64/bin:${PATH}"
 
