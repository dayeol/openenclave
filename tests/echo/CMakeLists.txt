--- conflicted
+++ resolved
@@ -3,15 +3,8 @@
 
 add_subdirectory(host)
 
-if (UNIX)
-	add_subdirectory(enc)
-elseif(WIN32 AND USE_PORTABLE_ENCLAVES)	
-	add_subdirectory(enc)
-endif()
+if (UNIX OR USE_PORTABLE_ENCLAVES)
+  add_subdirectory(enc)
+endif ()
 
-<<<<<<< HEAD
-add_enclave_test(tests/echo echo_host echo_enc)
-=======
-
-add_enclave_test(tests/echo ./host echo_host ./enc echo_enc)
->>>>>>> ccaca9a8
+add_enclave_test(tests/echo echo_host echo_enc)