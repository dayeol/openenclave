--- conflicted
+++ resolved
@@ -32,7 +32,6 @@
     )
 
 
-<<<<<<< HEAD
 # The tests intentionally use floats etc in size context.
 # Disable warnings.
 if (CMAKE_CXX_COMPILER_ID MATCHES GNU OR CMAKE_CXX_COMPILER_ID MATCHES Clang)
@@ -49,11 +48,7 @@
 
 target_include_directories(edl_enc PRIVATE ${CMAKE_CURRENT_BINARY_DIR} ${CMAKE_CURRENT_SOURCE_DIR}/..)
 target_link_libraries(edl_enc oelibcxx oeenclave)
-=======
-target_link_libraries(edl_enc oelibcxx oeenclave)
 
 if (USE_PORTABLE_ENCLAVES)
-    include(make_portable)
-    make_portable(edl_enc)
-endif()
->>>>>>> ccaca9a8
+  make_portable(edl_enc)
+endif ()