--- conflicted
+++ resolved
@@ -9,12 +9,8 @@
 include(oeedl_file)
 include(${CMAKE_CURRENT_LIST_DIR}/../../../cmake/get_testcase_name.cmake)
 
-<<<<<<< HEAD
 oeedl_file(../libunwind.edl enclave gen)
 
-=======
-set(LIBUNWIND_LIB_DIR ${PROJECT_BINARY_DIR}/3rdparty/libunwind)
->>>>>>> ccaca9a8
 set(LIBUNWIND_TEST_DIR ${PROJECT_SOURCE_DIR}/3rdparty/libunwind/libunwind/tests)
 
 # helper lib to contain file needed by some tests
@@ -26,11 +22,7 @@
         test_support.c
     )
 target_compile_options(libunwindtest-support PRIVATE -Wno-error -DUNW_LOCAL_ONLY=1)
-<<<<<<< HEAD
 target_include_directories(libunwindtest-support PUBLIC
-=======
-target_include_directories(libunwindtest-support PRIVATE
->>>>>>> ccaca9a8
         ${PROJECT_SOURCE_DIR}/3rdparty/libunwind
         ${PROJECT_BINARY_DIR}/3rdparty/libunwind
         ${PROJECT_SOURCE_DIR}/3rdparty/libunwind/libunwind/include
@@ -38,9 +30,8 @@
 target_link_libraries(libunwindtest-support PUBLIC oelibcxx oeenclave)
 
 if (USE_PORTABLE_ENCLAVES)
-    include(make_portable)
-    make_portable(libunwindtest-support)
-endif()
+  make_portable(libunwindtest-support)
+endif ()
 
 function(add_libunwind_test_enc NAME TESTFILE)
     add_executable(libunwindtest-${NAME}_enc
@@ -50,12 +41,6 @@
         )
     target_include_directories(libunwindtest-${NAME}_enc PRIVATE
         ..
-<<<<<<< HEAD
-=======
-        ${PROJECT_SOURCE_DIR}/3rdparty/libunwind
-        ${PROJECT_BINARY_DIR}/3rdparty/libunwind
-        ${PROJECT_SOURCE_DIR}/3rdparty/libunwind/libunwind/include
->>>>>>> ccaca9a8
         ${PROJECT_BINARY_DIR}/3rdparty/libunwind/libunwind/tests
         ${CMAKE_CURRENT_BINARY_DIR}
         ${CMAKE_CURRENT_SOURCE_DIR}
@@ -68,25 +53,15 @@
     if(("${NAME}" STREQUAL "Ltest-varargs") AND ("${CMAKE_CXX_COMPILER_ID}" MATCHES "Clang"))
         target_compile_options(libunwindtest-${NAME}_enc PRIVATE -include enc/clang_varargs_extra.h)
     endif()
-<<<<<<< HEAD
     target_compile_definitions(libunwindtest-${NAME}_enc PRIVATE
         -DWITH_MAIN -D__TEST__="${TESTFILE}" -DUNW_LOCAL_ONLY=1)
     target_link_libraries(libunwindtest-${NAME}_enc libunwindtest-support)
     target_link_libraries(libunwindtest-${NAME}_enc -Wl,--undefined=pthread_mutex_lock)
     target_link_libraries(libunwindtest-${NAME}_enc -Wl,--undefined=_U_dyn_info_list_addr)
-=======
-    target_compile_definitions(libunwindtest-${NAME}_enc PRIVATE 
-        -DWITH_MAIN -D__TEST__="${TESTFILE}" UNW_LOCAL_ONLY=1)
-    target_link_libraries(libunwindtest-${NAME}_enc libunwindtest-support)
-    target_link_libraries(libunwindtest-${NAME}_enc ${LIBUNWIND_LIB_DIR}/liboelibcxx_unwind.a)
-    target_link_libraries(libunwindtest-${NAME}_enc oelibc oelibcxx oeenclave)
-    target_link_libraries(libunwindtest-${NAME}_enc -Wl,--undefined=pthread_mutex_lock)
-    target_link_libraries(libunwindtest-${NAME}_enc -Wl,--undefined=_U_dyn_info_list_addr)
 
     if (USE_PORTABLE_ENCLAVES)
-        make_portable(libunwindtest-${NAME}_enc)
-    endif()
->>>>>>> ccaca9a8
+      make_portable(libunwindtest-${NAME}_enc)
+    endif ()
 endfunction(add_libunwind_test_enc)
 
 file(STRINGS "../tests.supported" alltests)
