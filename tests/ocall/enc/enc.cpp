--- conflicted
+++ resolved
@@ -145,7 +145,6 @@
     OE_TEST(result == OE_NOT_FOUND);
 }
 
-<<<<<<< HEAD
 OE_ECALL void test_callback(void* arg)
 {
     test_callback_args_t* args = (test_callback_args_t*)arg;
@@ -156,12 +155,12 @@
         oe_result_t result = oe_call_host_by_address(args->callback, args);
         OE_TEST(result == OE_OK);
     }
-=======
+}
+
 OE_ECALL void TestReentrancy(void* args)
 {
     oe_result_t result;
 
     result = oe_call_host("TestReentrancy", NULL);
     OE_TEST(result == OE_OK);
->>>>>>> 67e66268
 }