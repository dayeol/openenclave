# Copyright (c) Microsoft Corporation. All rights reserved.
# Licensed under the MIT License.

add_subdirectory(host)

<<<<<<< HEAD
if (UNIX)
    add_subdirectory(enc)
=======
if (UNIX OR USE_PORTABLE_ENCLAVES)
	add_subdirectory(enc)
>>>>>>> ccaca9a8
endif()

add_enclave_test(tests/libc libc_host libc_enc)<|MERGE_RESOLUTION|>--- conflicted
+++ resolved
@@ -3,13 +3,8 @@
 
 add_subdirectory(host)
 
-<<<<<<< HEAD
-if (UNIX)
-    add_subdirectory(enc)
-=======
 if (UNIX OR USE_PORTABLE_ENCLAVES)
-	add_subdirectory(enc)
->>>>>>> ccaca9a8
+  add_subdirectory(enc)
 endif()
 
 add_enclave_test(tests/libc libc_host libc_enc)