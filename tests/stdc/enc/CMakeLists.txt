--- conflicted
+++ resolved
@@ -15,17 +15,12 @@
     -fno-builtin-memset
     )
 
-<<<<<<< HEAD
 target_include_directories(stdc_enc PRIVATE
     ${CMAKE_CURRENT_BINARY_DIR}
     ${CMAKE_CURRENT_SOURCE_DIR})
 
 target_link_libraries(stdc_enc oelibc oeenclave)
-=======
-target_link_libraries(stdc_enc oelibc oeenclave)
 
 if (USE_PORTABLE_ENCLAVES)
-    include(make_portable)
-    make_portable(stdc_enc)
-endif()
->>>>>>> ccaca9a8
+  make_portable(stdc_enc)
+endif ()