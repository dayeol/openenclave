--- conflicted
+++ resolved
@@ -3,15 +3,9 @@
 
 add_subdirectory(host)
 
-<<<<<<< HEAD
-if (UNIX)
-	add_subdirectory(enc)
-=======
 if (UNIX OR USE_PORTABLE_ENCLAVES)
-	add_subdirectory(oethread_enc)
-	add_subdirectory(pthread_enc)
->>>>>>> ccaca9a8
-endif()
+  add_subdirectory(enc)
+endif ()
 
 add_enclave_test(tests/oethread 
     thread_host oethread_enc)
