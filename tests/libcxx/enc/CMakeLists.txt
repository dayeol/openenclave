--- conflicted
+++ resolved
@@ -3,11 +3,7 @@
 
 # create a binary for each testcase listed in ../tests.supported
 
-<<<<<<< HEAD
-include(add_enclave_executable)
-=======
 
->>>>>>> 2b1fd587
 include(${CMAKE_CURRENT_LIST_DIR}/../../../cmake/get_testcase_name.cmake)
 
 # helper lib to contain file needed by some tests
@@ -18,10 +14,6 @@
     )
 
 target_compile_options(libcxxtest-support PRIVATE
-<<<<<<< HEAD
-    -std=c++14
-=======
->>>>>>> 2b1fd587
     -Wno-error=attributes
     -Wno-error=strict-overflow
     -Wno-error=unused-local-typedefs
@@ -52,18 +44,12 @@
         )
 
       target_compile_options(libcxxtest-${NAME}_enc PRIVATE
-<<<<<<< HEAD
-        -std=c++14
-        # These are third-party tests, so we don't care about their warnings.
-        -Wno-error
-=======
 
         # These are third-party tests, so we don't care about their warnings.
         -Wno-error
         -Wno-unused-function
         -Wno-unused-local-typedef
         -Wno-deprecated-declarations
->>>>>>> 2b1fd587
         # Remove NDEBUG to enable the libcxx testsuite assertions in Release
         -UNDEBUG
         )
@@ -93,8 +79,6 @@
         string(TOUPPER ${CMAKE_BUILD_TYPE} BUILD_TYPE_UPPER)
         if (CMAKE_CXX_COMPILER_ID MATCHES Clang AND BUILD_TYPE_UPPER MATCHES REL)
             continue()
-<<<<<<< HEAD
-=======
 	endif()
     endif()
 
@@ -112,15 +96,7 @@
     if ("${name}" MATCHES "array_sized_delete_array_calls_unsized_delete_array.pass")
         if (CMAKE_CXX_COMPILER_ID MATCHES Clang)
 	    continue()
->>>>>>> 2b1fd587
 	endif()
-    endif()
-
-# few functions invoked in these tests are not considered const expression in gnu
-    if ("${name}" MATCHES "convert_file_time.sh" OR "${name}" MATCHES "sequences_array_at.pass")
-	if (CMAKE_CXX_COMPILER_ID MATCHES GNU)
-	    continue()
-        endif()
     endif()
 
     add_libcxx_test_enc("${name}" "${testcase}")
