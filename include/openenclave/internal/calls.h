// Copyright (c) Microsoft Corporation. All rights reserved.
// Licensed under the MIT License.

#ifndef _OE_CALLS_H
#define _OE_CALLS_H

#include <openenclave/bits/defs.h>
#include <openenclave/bits/types.h>
#include <openenclave/internal/cpuid.h>
#include <openenclave/internal/defs.h>
#include "backtrace.h"
#include "sgxtypes.h"

OE_EXTERNC_BEGIN

typedef struct _oe_enclave oe_enclave_t;

typedef void (*oe_ecall_function)(uint64_t arg_in, uint64_t* arg_out);

typedef void (*oe_ocall_function)(uint64_t arg_in, uint64_t* arg_out);

/*
**==============================================================================
**
** The flags parameter for oe_ocall()
**
** Flags stack with the ones on the current thread (i.e., are or'd together)
** for the duration of the ocall.
**
**==============================================================================
*/

/*
**==============================================================================
**
** oe_code_t
**
**     The code parameter for oe_ecall() and oe_ocall()
**
**==============================================================================
*/

typedef enum _oe_code {
    OE_CODE_NONE = 0,
    OE_CODE_ECALL = 1,
    OE_CODE_ERET = 2,
    OE_CODE_OCALL = 3,
    OE_CODE_ORET = 4,
    __OE_CODE_MAX = OE_ENUM_MAX,
} oe_code_t;

OE_STATIC_ASSERT(sizeof(oe_code_t) == sizeof(unsigned int));

/*
**==============================================================================
**
** oe_func_t
**
**     The func parameter for oe_ecall() and oe_ocall()
**
**==============================================================================
*/

/* ECALL function numbers are in the range: [0:32765] */
#define OE_ECALL_BASE 0

/* OCALL function numbers are in the range: [32768:65535] */
#define OE_OCALL_BASE 0x8000

/* Function numbers are 16 bit integers */
typedef enum _oe_func {
    OE_ECALL_DESTRUCTOR = OE_ECALL_BASE,
    OE_ECALL_INIT_ENCLAVE,
    OE_ECALL_CALL_ENCLAVE,
    OE_ECALL_CALL_ENCLAVE_FUNCTION,
    OE_ECALL_VERIFY_REPORT,
    OE_ECALL_GET_SGX_REPORT,
    OE_ECALL_VIRTUAL_EXCEPTION_HANDLER,
    /* Caution: always add new ECALL function numbers here */

    OE_OCALL_CALL_HOST = OE_OCALL_BASE,
    OE_OCALL_CALL_HOST_FUNCTION,
    OE_OCALL_CALL_HOST_BY_ADDRESS,
    OE_OCALL_GET_QE_TARGET_INFO,
    OE_OCALL_GET_QUOTE,
    OE_OCALL_GET_REVOCATION_INFO,
    OE_OCALL_GET_QE_ID_INFO,
    OE_OCALL_THREAD_WAKE,
    OE_OCALL_THREAD_WAIT,
    OE_OCALL_THREAD_WAKE_WAIT,
    OE_OCALL_MALLOC,
    OE_OCALL_REALLOC,
    OE_OCALL_FREE,
    OE_OCALL_WRITE,
    OE_OCALL_SLEEP,
    OE_OCALL_GET_TIME,
    OE_OCALL_BACKTRACE_SYMBOLS,
<<<<<<< HEAD
    OE_OCALL_FS,
=======
    OE_OCALL_PROTECTEDFS,
>>>>>>> c334a278
    /* Caution: always add new OCALL function numbers here */

    __OE_FUNC_MAX = OE_ENUM_MAX,
} oe_func_t;

OE_STATIC_ASSERT(sizeof(oe_func_t) == sizeof(unsigned int));

#define OE_EXCEPTION_CONTINUE_SEARCH 0x0
#define OE_EXCEPTION_CONTINUE_EXECUTION 0xFFFFFFFF

/*
**==============================================================================
**
** oe_make_call_arg1()
**
**     Form the 'arg1' parameter to both oe_enter() and oe_exit(). This
**     parameter is a 64-bit integer that contains:
**
**         code -- indicating whether ECALL, OCALL, ERET, or ORET
**         func -- the number of the function being called
**         flags -- any bit flags
**         result -- the result of the transport (not the function)
**
**==============================================================================
*/

OE_INLINE uint64_t oe_make_call_arg1(
    oe_code_t code,
    oe_func_t func,
    uint16_t flags,
    oe_result_t result)
{
    /* [ CODE:16 | FUNC:16 | FLAGS:16 | RESULT:16 ] */
    return ((uint64_t)code << 48) | ((uint64_t)func << 32) |
           ((uint64_t)flags << 16) | ((uint64_t)result);
}

/*
**==============================================================================
**
** oe_get_code_from_call_arg1()
**
**==============================================================================
*/

OE_INLINE oe_code_t oe_get_code_from_call_arg1(uint64_t arg)
{
    return (oe_code_t)((0xffff000000000000 & arg) >> 48);
}

/*
**==============================================================================
**
** oe_get_func_from_call_arg1()
**
**==============================================================================
*/

OE_INLINE uint16_t oe_get_func_from_call_arg1(uint64_t arg)
{
    return (oe_func_t)((0x0000ffff00000000 & arg) >> 32);
}

/*
**==============================================================================
**
** oe_get_flags_from_call_arg1()
**
**==============================================================================
*/

OE_INLINE uint16_t oe_get_flags_from_call_arg1(uint64_t arg)
{
    return (uint16_t)((0x00000000ffff0000 & arg) >> 16);
}

/*
**==============================================================================
**
** oe_get_result_from_call_arg1()
**
**==============================================================================
*/

OE_INLINE uint16_t oe_get_result_from_call_arg1(uint64_t arg)
{
    return (uint16_t)(0x000000000000ffff & arg);
}

/*
**==============================================================================
**
** oe_call_enclave_args_t
**
**==============================================================================
*/

typedef void (*oe_enclave_func_t)(void* args);

typedef struct _oe_call_enclave_args
{
    uint64_t func;
    uint64_t vaddr;
    void* args;
    oe_result_t result;
} oe_call_enclave_args_t;

/*
**==============================================================================
**
** oe_call_enclave_function_args_t
**
**==============================================================================
*/

typedef struct _oe_call_enclave_function_args
{
    uint64_t function_id;
    const void* input_buffer;
    size_t input_buffer_size;
    void* output_buffer;
    size_t output_buffer_size;
    size_t output_bytes_written;
    oe_result_t result;
} oe_call_enclave_function_args_t;

/*
**==============================================================================
**
** oe_call_enclave_function_args_t
**
**==============================================================================
*/

typedef struct _oe_call_host_function_args
{
    uint64_t function_id;
    const void* input_buffer;
    size_t input_buffer_size;
    void* output_buffer;
    size_t output_buffer_size;
    size_t output_bytes_written;
    oe_result_t result;
} oe_call_host_function_args_t;

/*
**==============================================================================
**
** oe_host_func_t:
**
**     The oe_call_host() enclave function is dispatched to a host function
**     with the following prototype.
**
**         OE_OCALL void (*)(void* args, oe_enclave_t* enclave);
**
**     Host-application developers may legally omit one or more parameters, and
**     therefore define functions with the following prototypes (where the last
**     is the maximal form).
**
**         OE_OCALL void (*)(void);
**         OE_OCALL void (*)(void* args);
**         OE_OCALL void (*)(void* args, oe_enclave_t* enclave);
**
**     This pattern is common in the C language where the following forms of
**     main() are prevalent.
**
**         int main(void);
**         int main(int argc, char* argv[]);
**         int main(int argc, char* argv[], char* envp[]);
**
**     In this case the _start() function passes all parameters but the main()
**     prototype may omit parameters from right to left.
**
**==============================================================================
*/

typedef void (*oe_host_func_t)(void* args, oe_enclave_t* enclave);

/*
**==============================================================================
**
** oe_call_host_args_t
**
**==============================================================================
*/

typedef struct _oe_call_host_args
{
    void* args;
    oe_result_t result;
    OE_ZERO_SIZED_ARRAY char func[];
} oe_call_host_args_t;

/*
**==============================================================================
**
** oe_call_host_by_address_args_t
**
**==============================================================================
*/

typedef struct _oe_call_host_by_address_args
{
    void* args;
    oe_host_func_t func;
    oe_result_t result;
} oe_call_host_by_address_args_t;

/*
**==============================================================================
**
** oe_print_args_t
**
**     Print 'str' to stdout (device == 0) or stderr (device == 1).
**
**==============================================================================
*/

typedef struct _oe_print_args
{
    int device;
    char* str;
} oe_print_args_t;

/*
**==============================================================================
**
** oe_realloc_args_t
**
**     void* realloc(void* ptr, size_t size)
**
**==============================================================================
*/

typedef struct _oe_realloc_args
{
    void* ptr;
    size_t size;
} oe_realloc_args_t;

/*
**==============================================================================
**
** oe_init_enclave_args_t
**
**     Runtime state to initialize enclave state with, includes
**     - First 8 leaves of CPUID for enclave emulation
**     - Enclave handle obtained by oe_create_enclave()
**
**==============================================================================
*/

typedef struct _oe_init_enclave_args
{
    uint32_t cpuid_table[OE_CPUID_LEAF_COUNT][OE_CPUID_REG_COUNT];
    oe_enclave_t* enclave;
} oe_init_enclave_args_t;

/*
**==============================================================================
**
** oe_backtrace_symbols_args_t
**
**     Ask host to print a backtrace collected by the enclave using the
**     oe_backtrace() function.
**
**==============================================================================
*/

typedef struct _oe_backtrace_symbols_args
{
    void* buffer[OE_BACKTRACE_MAX];
    int size;
    char** ret;
} oe_backtrace_symbols_args_t;

/**
 * Perform a low-level enclave function call (ECALL).
 *
 * This function performs a low-level enclave function call by invoking the
 * function indicated by the **func** parameter. The enclave defines a
 * corresponding function with the following signature.
 *
 *     void (*)(uint64_t arg_in, uint64_t* arg_out);
 *
 * The meaning of the **arg_in** arg **arg_out** parameters is defined by the
 * implementer of the function and either may be null.
 *
 * Open Enclave uses the low-level ECALL interface to implement internal calls,
 * used by oe_call_enclave() and oe_terminate_enclave(). Enclave application
 * developers are encouraged to use oe_call_enclave() instead.
 *
 * At the software layer, this function sends an **ECALL** message to the
 * enclave and waits for an **ERET** message. Note that the ECALL implementation
 * may call back into the host (an OCALL) before returning.
 *
 * At the hardware layer, this function executes the **ENCLU.EENTER**
 * instruction to enter the enclave. When the enclave returns from the ECALL,
 * it executes the **ENCLU.EEXIT** instruction exit the enclave and to resume
 * host execution.
 *
 * Note that the return value only indicates whether the ECALL was called and
 * not whether it was successful. The ECALL implementation must define its own
 * error reporting scheme based on its parameters.
 *
 * @param func The number of the function to be called.
 * @param args_in The input argument passed to the function.
 * @param arg_out The output argument passed back from the function.
 *
 * @retval OE_OK The function was successful.
 * @retval OE_FAILED The function failed.
 * @retval OE_INVALID_PARAMETER One or more parameters is invalid.
 * @retval OE_OUT_OF_THREADS No enclave threads are available to make the call.
 * @retval OE_UNEXPECTED An unexpected error occurred.
 *
 */
oe_result_t oe_ecall(
    oe_enclave_t* enclave,
    uint16_t func,
    uint64_t arg_in,
    uint64_t* arg_out);

/**
 * Perform a low-level host function call (OCALL).
 *
 * This function performs a low-level host function call by invoking the
 * function indicated by the **func** parameter. The host defines a
 * corresponding function with the following signature.
 *
 *     void (*)(uint64_t arg_in, uint64_t* arg_out);
 *
 * The meaning of the **arg_in** arg **arg_out** parameters is defined by the
 * implementer of the function and either may be null.
 *
 * Open Enclave uses this interface to implement internal calls. Enclave
 * application developers are encouraged to use oe_call_host() instead.
 *
 * At the software layer, this function sends an **OCALL** message to the
 * enclave and waits for an **ORET** message. Note that the OCALL implementation
 * may call back into the enclave (an ECALL) before returning.
 *
 * At the hardware layer, this function executes the **ENCLU.EEXIT**
 * instruction to exit the enclave. When the host returns from the OCALL,
 * it executes the **ENCLU.EENTER** instruction to reenter the enclave and
 * resume execution.
 *
 * Note that the return value only indicates whether the OCALL was called
 * not whether it was successful. The ECALL implementation must define its own
 * error reporting scheme based on its parameters.
 *
 * @param func The number of the function to be called.
 * @param arg_in The input argument passed to the function.
 * @param arg_out The output argument passed back from the function.
 *
 * @retval OE_OK The function was successful.
 * @retval OE_FAILED The function failed.
 * @retval OE_INVALID_PARAMETER One or more parameters is invalid.
 * @retval OE_OUT_OF_THREADS No enclave threads are available to make the call.
 * @retval OE_UNEXPECTED An unexpected error occurred.
 *
 */
oe_result_t oe_ocall(uint16_t func, uint64_t arg_in, uint64_t* arg_out);

OE_EXTERNC_END

#endif /* _OE_CALLS_H */<|MERGE_RESOLUTION|>--- conflicted
+++ resolved
@@ -95,11 +95,8 @@
     OE_OCALL_SLEEP,
     OE_OCALL_GET_TIME,
     OE_OCALL_BACKTRACE_SYMBOLS,
-<<<<<<< HEAD
     OE_OCALL_FS,
-=======
     OE_OCALL_PROTECTEDFS,
->>>>>>> c334a278
     /* Caution: always add new OCALL function numbers here */
 
     __OE_FUNC_MAX = OE_ENUM_MAX,
